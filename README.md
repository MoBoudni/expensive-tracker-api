<<<<<<< HEAD
=======
# Expense Tracker App

Eine moderne REST API-basierte Anwendung für die Verwaltung von Ausgaben-Kategorien, entwickelt mit Spring Boot und MySQL.

## Projektübersicht

Diese Anwendung implementiert eine vollständige CRUD-API für die Verwaltung von Kategorien in einem Ausgabenverfolgungssystem. Sie folgt bewährten Architekturmustern und verwendet moderne Java-Technologien für eine saubere, wartbare Codebasis.

## Technologie-Stack

- **Java 21** - Moderne Java-Version mit Records und Pattern Matching
- **Spring Boot 3.2.2** - Framework für die Anwendungsentwicklung
- **Spring Data JPA** - Datenpersistierung und Repository-Pattern
- **Hibernate 6.4.1** - ORM-Framework für Datenbankoperationen
- **MySQL 8.3.0** - Relationale Datenbank
- **Lombok** - Code-Generierung für Boilerplate-Reduktion
- **Maven** - Build-Management und Dependency-Verwaltung
- **JUnit 5** - Test-Framework

## Architektur

Das Projekt folgt einer mehrschichtigen Architektur (Layered Architecture):

```
├── Controller Layer    # REST-Endpunkte (CategoryController)
├── Service Layer      # Geschäftslogik (CategoryService)
├── Repository Layer   # Datenzugriff (CategoryRepository)
├── Entity Layer       # Datenmodell (Category)
└── DTO Layer         # Datenübertragung (CategoryDto)
```

### Verwendete Design Patterns

- **Repository Pattern** - Abstraktion der Datenzugriffsschicht
- **Service Pattern** - Kapselung der Geschäftslogik
- **DTO Pattern** - Trennung von API- und Domain-Objekten
- **Mapper Pattern** - Konvertierung zwischen Entities und DTOs

## API-Endpunkte

### Kategorien verwalten

| Method   | Endpoint                | Beschreibung             |
|----------|-------------------------|--------------------------|
| `GET`    | `/api/categories`       | Alle Kategorien abrufen  |
| `GET`    | `/api/categories/{id}`  | Kategorie nach ID abrufen|
| `POST`   | `/api/categories`       | Neue Kategorie erstellen |
| `PUT`    | `/api/categories/{id}`  | Kategorie aktualisieren  |
| `DELETE` | `/api/categories/{id}`  | Kategorie löschen        |

### Beispiel-Requests

**Kategorie erstellen:**
```bash
curl -X POST http://localhost:8080/api/categories \
  -H "Content-Type: application/json" \
  -d '{"name": "Lebensmittel"}'
```

**Alle Kategorien abrufen:**
```bash
curl http://localhost:8080/api/categories
```

## Installation und Setup

### Voraussetzungen

- Java 21 oder höher
- Maven 3.6+
- MySQL 8.0+
- IDE (IntelliJ IDEA, Eclipse, VS Code)

### 1. Repository klonen

```bash
git clone <repository-url>
cd expense-tracker-app
```

### 2. Datenbank konfigurieren

MySQL-Datenbank erstellen:
```sql
CREATE DATABASE expense_tracker_db;
CREATE USER 'expense_user'@'localhost' IDENTIFIED BY 'your_password';
GRANT ALL PRIVILEGES ON expense_tracker_db.* TO 'expense_user'@'localhost';
FLUSH PRIVILEGES;
```

### 3. Anwendungskonfiguration

Erstellen Sie `src/main/resources/application.properties`:

```properties
# Datenbank-Konfiguration
spring.datasource.url=jdbc:mysql://localhost:3306/expense_tracker_db
spring.datasource.username=expense_user
spring.datasource.password=your_password

# JPA/Hibernate Konfiguration
spring.jpa.hibernate.ddl-auto=update
spring.jpa.show-sql=true
spring.jpa.properties.hibernate.dialect=org.hibernate.dialect.MySQLDialect

# Server-Konfiguration
server.port=8080
```

### 4. Anwendung starten

```bash
# Mit Maven
mvn spring-boot:run

# Oder kompilierte JAR ausführen
mvn clean package
java -jar target/expense-tracker-app-0.0.1-SNAPSHOT.jar
```

Die Anwendung ist verfügbar unter: `http://localhost:8080`

## Tests ausführen

```bash
# Alle Tests ausführen
mvn test

# Nur Integrationstests
mvn test -Dtest="*IT"

# Test-Coverage-Report generieren
mvn jacoco:report
```

## Datenmodell

### Category Entity

| Feld   | Typ      | Beschreibung  | Constraints                 |
|--------|----------|---------------|-----------------------------|
| `id`   | `Long`   | Eindeutige ID | Primary Key, Auto-generated |
| `name` | `String` | Kategoriename | Not Null, Unique            |

### CategoryDto

```json
{
  "id": 1,
  "name": "Lebensmittel"
}
```

## Entwicklung

### Code-Stil

- Verwenden Sie aussagekräftige Variablen- und Methodennamen
- Dokumentieren Sie öffentliche APIs mit JavaDoc
- Folgen Sie den Spring Boot Best Practices
- Nutzen Sie Lombok zur Reduzierung von Boilerplate-Code

### Neue Features hinzufügen

1. **Entity erweitern** - Neue Felder zu Category hinzufügen
2. **DTO anpassen** - CategoryDto entsprechend erweitern
3. **Mapper aktualisieren** - Mapping-Logik anpassen
4. **Service erweitern** - Geschäftslogik implementieren
5. **Controller erweitern** - REST-Endpunkte hinzufügen
6. **Tests schreiben** - Unit- und Integrationstests

### Nützliche Maven-Commands

```bash
# Abhängigkeiten aktualisieren
mvn versions:display-dependency-updates

# Code-Quality prüfen
mvn checkstyle:check

# Dependency-Tree anzeigen
mvn dependency:tree

# Spring Boot DevTools nutzen (Hot Reload)
mvn spring-boot:run -Dspring-boot.run.profiles=dev
```

## Deployment

### Docker (Optional)

```dockerfile
FROM openjdk:21-jdk-slim
VOLUME /tmp
COPY target/expense-tracker-app-0.0.1-SNAPSHOT.jar app.jar
ENTRYPOINT ["java","-jar","/app.jar"]
```

```bash
docker build -t expense-tracker .
docker run -p 8080:8080 expense-tracker
```

### Produktionsüberlegungen

- **Security**: Spring Security für Authentication/Authorization implementieren
- **Logging**: Structured Logging mit Logback/SLF4J
- **Monitoring**: Actuator-Endpunkte aktivieren
- **Caching**: Redis/Hazelcast für Performance-Optimierung
- **Validation**: Bean Validation für Input-Validierung
- **Error Handling**: Globale Exception-Handler implementieren

## Lizenz

Dieses Projekt steht unter der MIT-Lizenz. Details siehe [LICENSE](LICENSE) Datei.

## Beitragen

Contributions sind willkommen! Bitte:

1. Fork das Repository
2. Feature-Branch erstellen (`git checkout -b feature/amazing-feature`)
3. Änderungen committen (`git commit -m 'Add amazing feature'`)
4. Branch pushen (`git push origin feature/amazing-feature`)
5. Pull Request erstellen

## Support

Bei Fragen oder Problemen öffnen Sie ein Issue im Repository oder kontaktieren Sie das Entwicklungsteam.

---

**Entwickelt mit Spring Boot und Java 21** ☕
>>>>>>> 3bb3e864
<|MERGE_RESOLUTION|>--- conflicted
+++ resolved
@@ -1,236 +1,5 @@
-<<<<<<< HEAD
-=======
-# Expense Tracker App
+Ein einfacher, REST-basierte Backend-Dienst zur Verwaltung von Ausgabenkategorien, gebaut mit Spring Boot 3.
 
-Eine moderne REST API-basierte Anwendung für die Verwaltung von Ausgaben-Kategorien, entwickelt mit Spring Boot und MySQL.
-
-## Projektübersicht
-
-Diese Anwendung implementiert eine vollständige CRUD-API für die Verwaltung von Kategorien in einem Ausgabenverfolgungssystem. Sie folgt bewährten Architekturmustern und verwendet moderne Java-Technologien für eine saubere, wartbare Codebasis.
-
-## Technologie-Stack
-
-- **Java 21** - Moderne Java-Version mit Records und Pattern Matching
-- **Spring Boot 3.2.2** - Framework für die Anwendungsentwicklung
-- **Spring Data JPA** - Datenpersistierung und Repository-Pattern
-- **Hibernate 6.4.1** - ORM-Framework für Datenbankoperationen
-- **MySQL 8.3.0** - Relationale Datenbank
-- **Lombok** - Code-Generierung für Boilerplate-Reduktion
-- **Maven** - Build-Management und Dependency-Verwaltung
-- **JUnit 5** - Test-Framework
-
-## Architektur
-
-Das Projekt folgt einer mehrschichtigen Architektur (Layered Architecture):
-
-```
-├── Controller Layer    # REST-Endpunkte (CategoryController)
-├── Service Layer      # Geschäftslogik (CategoryService)
-├── Repository Layer   # Datenzugriff (CategoryRepository)
-├── Entity Layer       # Datenmodell (Category)
-└── DTO Layer         # Datenübertragung (CategoryDto)
-```
-
-### Verwendete Design Patterns
-
-- **Repository Pattern** - Abstraktion der Datenzugriffsschicht
-- **Service Pattern** - Kapselung der Geschäftslogik
-- **DTO Pattern** - Trennung von API- und Domain-Objekten
-- **Mapper Pattern** - Konvertierung zwischen Entities und DTOs
-
-## API-Endpunkte
-
-### Kategorien verwalten
-
-| Method   | Endpoint                | Beschreibung             |
-|----------|-------------------------|--------------------------|
-| `GET`    | `/api/categories`       | Alle Kategorien abrufen  |
-| `GET`    | `/api/categories/{id}`  | Kategorie nach ID abrufen|
-| `POST`   | `/api/categories`       | Neue Kategorie erstellen |
-| `PUT`    | `/api/categories/{id}`  | Kategorie aktualisieren  |
-| `DELETE` | `/api/categories/{id}`  | Kategorie löschen        |
-
-### Beispiel-Requests
-
-**Kategorie erstellen:**
-```bash
-curl -X POST http://localhost:8080/api/categories \
-  -H "Content-Type: application/json" \
-  -d '{"name": "Lebensmittel"}'
-```
-
-**Alle Kategorien abrufen:**
-```bash
-curl http://localhost:8080/api/categories
-```
-
-## Installation und Setup
-
-### Voraussetzungen
-
-- Java 21 oder höher
-- Maven 3.6+
-- MySQL 8.0+
-- IDE (IntelliJ IDEA, Eclipse, VS Code)
-
-### 1. Repository klonen
-
-```bash
-git clone <repository-url>
-cd expense-tracker-app
-```
-
-### 2. Datenbank konfigurieren
-
-MySQL-Datenbank erstellen:
-```sql
-CREATE DATABASE expense_tracker_db;
-CREATE USER 'expense_user'@'localhost' IDENTIFIED BY 'your_password';
-GRANT ALL PRIVILEGES ON expense_tracker_db.* TO 'expense_user'@'localhost';
-FLUSH PRIVILEGES;
-```
-
-### 3. Anwendungskonfiguration
-
-Erstellen Sie `src/main/resources/application.properties`:
-
-```properties
-# Datenbank-Konfiguration
-spring.datasource.url=jdbc:mysql://localhost:3306/expense_tracker_db
-spring.datasource.username=expense_user
-spring.datasource.password=your_password
-
-# JPA/Hibernate Konfiguration
-spring.jpa.hibernate.ddl-auto=update
-spring.jpa.show-sql=true
-spring.jpa.properties.hibernate.dialect=org.hibernate.dialect.MySQLDialect
-
-# Server-Konfiguration
-server.port=8080
-```
-
-### 4. Anwendung starten
-
-```bash
-# Mit Maven
-mvn spring-boot:run
-
-# Oder kompilierte JAR ausführen
-mvn clean package
-java -jar target/expense-tracker-app-0.0.1-SNAPSHOT.jar
-```
-
-Die Anwendung ist verfügbar unter: `http://localhost:8080`
-
-## Tests ausführen
-
-```bash
-# Alle Tests ausführen
-mvn test
-
-# Nur Integrationstests
-mvn test -Dtest="*IT"
-
-# Test-Coverage-Report generieren
-mvn jacoco:report
-```
-
-## Datenmodell
-
-### Category Entity
-
-| Feld   | Typ      | Beschreibung  | Constraints                 |
-|--------|----------|---------------|-----------------------------|
-| `id`   | `Long`   | Eindeutige ID | Primary Key, Auto-generated |
-| `name` | `String` | Kategoriename | Not Null, Unique            |
-
-### CategoryDto
-
-```json
-{
-  "id": 1,
-  "name": "Lebensmittel"
-}
-```
-
-## Entwicklung
-
-### Code-Stil
-
-- Verwenden Sie aussagekräftige Variablen- und Methodennamen
-- Dokumentieren Sie öffentliche APIs mit JavaDoc
-- Folgen Sie den Spring Boot Best Practices
-- Nutzen Sie Lombok zur Reduzierung von Boilerplate-Code
-
-### Neue Features hinzufügen
-
-1. **Entity erweitern** - Neue Felder zu Category hinzufügen
-2. **DTO anpassen** - CategoryDto entsprechend erweitern
-3. **Mapper aktualisieren** - Mapping-Logik anpassen
-4. **Service erweitern** - Geschäftslogik implementieren
-5. **Controller erweitern** - REST-Endpunkte hinzufügen
-6. **Tests schreiben** - Unit- und Integrationstests
-
-### Nützliche Maven-Commands
-
-```bash
-# Abhängigkeiten aktualisieren
-mvn versions:display-dependency-updates
-
-# Code-Quality prüfen
-mvn checkstyle:check
-
-# Dependency-Tree anzeigen
-mvn dependency:tree
-
-# Spring Boot DevTools nutzen (Hot Reload)
-mvn spring-boot:run -Dspring-boot.run.profiles=dev
-```
-
-## Deployment
-
-### Docker (Optional)
-
-```dockerfile
-FROM openjdk:21-jdk-slim
-VOLUME /tmp
-COPY target/expense-tracker-app-0.0.1-SNAPSHOT.jar app.jar
-ENTRYPOINT ["java","-jar","/app.jar"]
-```
-
-```bash
-docker build -t expense-tracker .
-docker run -p 8080:8080 expense-tracker
-```
-
-### Produktionsüberlegungen
-
-- **Security**: Spring Security für Authentication/Authorization implementieren
-- **Logging**: Structured Logging mit Logback/SLF4J
-- **Monitoring**: Actuator-Endpunkte aktivieren
-- **Caching**: Redis/Hazelcast für Performance-Optimierung
-- **Validation**: Bean Validation für Input-Validierung
-- **Error Handling**: Globale Exception-Handler implementieren
-
-## Lizenz
-
-Dieses Projekt steht unter der MIT-Lizenz. Details siehe [LICENSE](LICENSE) Datei.
-
-## Beitragen
-
-Contributions sind willkommen! Bitte:
-
-1. Fork das Repository
-2. Feature-Branch erstellen (`git checkout -b feature/amazing-feature`)
-3. Änderungen committen (`git commit -m 'Add amazing feature'`)
-4. Branch pushen (`git push origin feature/amazing-feature`)
-5. Pull Request erstellen
-
-## Support
-
-Bei Fragen oder Problemen öffnen Sie ein Issue im Repository oder kontaktieren Sie das Entwicklungsteam.
-
----
-
-**Entwickelt mit Spring Boot und Java 21** ☕
->>>>>>> 3bb3e864
+Dieses Projekt stellt eine CRUD-API (Create, Read, Update, Delete) bereit, um Kategorien wie "Lebensmittel" oder "Transport" zu verwalten. 
+Es verwendet eine MySQL-Datenbank, Spring Data JPA für den Datenbankzugriff und Lombok, um Boilerplate-Code zu reduzieren. 
+Die API ist unter `/api/categories` erreichbar und eignet sich ideal als Grundlage für einen Expense Tracker.